--- conflicted
+++ resolved
@@ -10,7 +10,9 @@
 
 use game_plugin::KseriGamePlugin;
 use resources::*;
-use systems::GameState;
+use systems::{GameState, PlayerActionEvent, CaptureEvent, RoundEndEvent, 
+              GameStateTransitionEvent, KseriEvent, GameOverEvent, TurnManager, GameManager};
+use systems::ui::*;
 
 fn main() {
     #[cfg(target_arch = "wasm32")]
@@ -49,17 +51,12 @@
     app.add_event::<KseriEvent>();
     app.add_event::<GameOverEvent>();
     
-<<<<<<< HEAD
-    // Add basic setup systems
-    app.add_systems(Startup, setup);
+    // Add startup systems
+    app.add_systems(Startup, (setup, setup_ui));
     
-    // Start the game
-    app.add_systems(Update, start_game.run_if(resource_exists::<GameManager>));
-=======
-    // Add systems
-    app.add_systems(Startup, (setup, setup_deck, setup_ui));
+    // Add update systems
     app.add_systems(Update, (
-        handle_card_selection,
+        start_game.run_if(resource_exists::<GameManager>),
         update_score_displays,
         update_turn_indicator,
         update_deck_counter,
@@ -68,14 +65,12 @@
         handle_round_end_event,
         handle_game_over_event,
     ));
->>>>>>> bbffb8b7
     
     app.run();
 }
 
 fn setup(mut commands: Commands) {
     commands.spawn(Camera2d);
-<<<<<<< HEAD
     
     // Simple text to verify it's working
     commands.spawn((
@@ -96,6 +91,4 @@
     if keys.just_pressed(KeyCode::Space) && *game_state.get() == GameState::MainMenu {
         next_state.set(GameState::GameSetup);
     }
-=======
->>>>>>> bbffb8b7
 }